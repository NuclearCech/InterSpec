/* InterSpec: an application to analyze spectral gamma radiation data.
 
 Copyright 2018 National Technology & Engineering Solutions of Sandia, LLC
 (NTESS). Under the terms of Contract DE-NA0003525 with NTESS, the U.S.
 Government retains certain rights in this software.
 For questions contact William Johnson via email at wcjohns@sandia.gov, or
 alternative emails of interspec@sandia.gov.
 
 This library is free software; you can redistribute it and/or
 modify it under the terms of the GNU Lesser General Public
 License as published by the Free Software Foundation; either
 version 2.1 of the License, or (at your option) any later version.
 
 This library is distributed in the hope that it will be useful,
 but WITHOUT ANY WARRANTY; without even the implied warranty of
 MERCHANTABILITY or FITNESS FOR A PARTICULAR PURPOSE.  See the GNU
 Lesser General Public License for more details.
 
 You should have received a copy of the GNU Lesser General Public
 License along with this library; if not, write to the Free Software
 Foundation, Inc., 51 Franklin Street, Fifth Floor, Boston, MA  02110-1301  USA
 */
#include "InterSpec_config.h"

#include <string>
#include <iostream>

#include <Wt/WText>
#include <Wt/WBreak>
#include <Wt/WLabel>
#include <Wt/WComboBox>
#include <Wt/WLineEdit>
#include <Wt/WValidator>
#include <Wt/WPushButton>
#include <Wt/WGridLayout>
#include <Wt/WContainerWidget>
#include <Wt/WRegExpValidator>

#include "InterSpec/AuxWindow.h"
#include "InterSpec/InterSpecApp.h"
#include "InterSpec/PhysicalUnits.h"
#include "SpecUtils/UtilityFunctions.h"
#include "InterSpec/ActivityConverter.h"

using namespace Wt;
using namespace std;

ActivityConverter::ActivityConverter()
  : AuxWindow( "Activity Converter",
               (Wt::WFlags<AuxWindowProperties>(AuxWindowProperties::PhoneModal)
               | AuxWindowProperties::DisableCollapse
               | AuxWindowProperties::SetCloseable) ),
    m_input( NULL ),
    m_output( NULL ),
    m_message( NULL )
{
  addStyleClass( "ActivityConverter" );
  
  WText *message = NULL;
  WGridLayout *layout = stretcher();
  setWidth(400);
  const char *topMessage = "Convert between curie and becquerel (ie. 5 MBq, 2 nCi)";
  message = new WText( topMessage, Wt::XHTMLUnsafeText);

  layout->addWidget(message,0,0,1,3);

  WLabel *label = new WLabel( "From: ");
  layout->addWidget(label,1,0);
  label->addStyleClass( "ActivityConverterLabel" );
  
  m_input = new WLineEdit(  );
    layout->addWidget(m_input,1,1);

  const char * const bqexp = "^(\\s*\\+?((\\d+(\\.\\d*)?)|(\\.\\d*))"
    "(?:[Ee][+\\-]?\\d+)?\\s*"
    "(b|bq|Bq|k|kB|kBq|M|MB|MBq|G|GB|GBq|T|TB|TBq|c|ci|m|mC|mCi|m|mi|mic|micr|micro|microC|microCi|n|nC|nCi))+\\s*";
    
  WRegExpValidator *validator = new WRegExpValidator( bqexp, this );
  validator->setFlags( Wt::MatchCaseInsensitive );
  m_input->setValidator(validator);
  
  m_input->addStyleClass( "ActivityConverterInput" );
  m_input->setTextSize( 15 );
  m_input->setWidth( WLength(15.0,WLength::FontEm) );
  m_input->setText("5 MBq");
  m_input->changed().connect( this, &ActivityConverter::convert );
  m_input->blurred().connect( this, &ActivityConverter::convert );
  m_input->enterPressed().connect( this, &ActivityConverter::convert );
  
  WPushButton *convertButton = new WPushButton("Convert");
  layout->addWidget(convertButton,1,2);
  convertButton->clicked().connect( this, &ActivityConverter::convert );
    
  label = new WLabel( "To: " );
  layout->addWidget(label,2,0);
  label->addStyleClass( "ActivityConverterLabel" );
  
  m_output = new WLineEdit( );
  layout->addWidget(m_output,2,1,1,2);
  m_output->addStyleClass( "ActivityConverterInput" );
  m_output->setTextSize( 15 );
  m_output->setWidth( WLength(15.0,WLength::FontEm) );
  m_output->setEnabled(false);
  m_output->setText("135.14 uCi");
  
  m_message = new WText( "&nbsp", XHTMLUnsafeText );
  m_message->setHeight(WLength(50,WLength::Pixel));
  m_message->setAttributeValue( "style", "color:blue;"  );
//  m_message->setHiddenKeepsGeometry( true );
  m_message->hide();
  layout->addWidget(m_message,3,0,1,3);
  layout->setColumnStretch(1, 1);
  layout->setRowStretch(3, 1);
    
  WPushButton *closeButton = addCloseButtonToFooter();
  closeButton->clicked().connect( boost::bind( &AuxWindow::deleteAuxWindow, this ) );

  rejectWhenEscapePressed();
  finished().connect( boost::bind( &AuxWindow::deleteAuxWindow, this ) );
  
<<<<<<< HEAD
=======
  show();
  centerWindow();
  resizeToFitOnScreen();

>>>>>>> 26a37ad7
  //Keep the keyboard form popping up
  InterSpecApp *app = dynamic_cast<InterSpecApp *>(WApplication::instance());
  if( app && app->isMobile() )
  {
    closeButton->setFocus();
    titleBar()->hide();
  }
  
<<<<<<< HEAD
  show();
  centerWindow();
  resizeToFitOnScreen();
=======
>>>>>>> 26a37ad7
}//ActivityConverter constructor


ActivityConverter::~ActivityConverter()
{
  //nothing to do here
}//ActivityConverter destructor


void ActivityConverter::convert()
{
  try {
    Wt::WString value = m_input->text();
    std::string val = value.toUTF8();
    UtilityFunctions::trim( val );
    double dbvalue = PhysicalUnits::stringToActivity(val);
    bool curie = false;
    if (val.find("Ci")!= std::string::npos || val.find("ci")!= std::string::npos) {
        curie=false;
    } else if (val.find("Bq")!= std::string::npos || val.find("bq")!= std::string::npos) {
        curie=true;
    } else {
      //Invalid 
      throw val;
    }
    const string ans = PhysicalUnits::printToBestActivityUnits( dbvalue, 2, curie, PhysicalUnits::becquerel );
    m_output->setText(Wt::WString::fromUTF8(ans));
    //If weve made it this far, we have valid input
    m_message->removeStyleClass("line-above");
    m_message->setText( "&nbsp" );
    m_message->hide();
  } catch (...) {
    m_message->setText("Invalid value.  Allowed units: bq, kBq, MBq, GBq, TBq, ci, mCi, microCi, nCi" );
    m_message->addStyleClass("line-above");
    m_message->show();
  }

}<|MERGE_RESOLUTION|>--- conflicted
+++ resolved
@@ -118,13 +118,10 @@
   rejectWhenEscapePressed();
   finished().connect( boost::bind( &AuxWindow::deleteAuxWindow, this ) );
   
-<<<<<<< HEAD
-=======
   show();
   centerWindow();
   resizeToFitOnScreen();
 
->>>>>>> 26a37ad7
   //Keep the keyboard form popping up
   InterSpecApp *app = dynamic_cast<InterSpecApp *>(WApplication::instance());
   if( app && app->isMobile() )
@@ -133,12 +130,6 @@
     titleBar()->hide();
   }
   
-<<<<<<< HEAD
-  show();
-  centerWindow();
-  resizeToFitOnScreen();
-=======
->>>>>>> 26a37ad7
 }//ActivityConverter constructor
 
 
